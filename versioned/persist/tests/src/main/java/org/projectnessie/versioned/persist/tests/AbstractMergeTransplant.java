/*
 * Copyright (C) 2020 Dremio
 *
 * Licensed under the Apache License, Version 2.0 (the "License");
 * you may not use this file except in compliance with the License.
 * You may obtain a copy of the License at
 *
 * http://www.apache.org/licenses/LICENSE-2.0
 *
 * Unless required by applicable law or agreed to in writing, software
 * distributed under the License is distributed on an "AS IS" BASIS,
 * WITHOUT WARRANTIES OR CONDITIONS OF ANY KIND, either express or implied.
 * See the License for the specific language governing permissions and
 * limitations under the License.
 */
package org.projectnessie.versioned.persist.tests;

import static org.assertj.core.api.Assertions.assertThat;
import static org.assertj.core.api.Assertions.assertThatThrownBy;

import com.google.protobuf.ByteString;
import java.util.Arrays;
import java.util.Collections;
import java.util.List;
import java.util.Optional;
import java.util.Random;
import java.util.function.Function;
import java.util.function.Predicate;
import java.util.stream.Collectors;
import java.util.stream.IntStream;
import java.util.stream.Stream;
import org.junit.jupiter.api.Test;
import org.junit.jupiter.params.ParameterizedTest;
import org.junit.jupiter.params.provider.MethodSource;
import org.projectnessie.versioned.BranchName;
import org.projectnessie.versioned.Hash;
import org.projectnessie.versioned.Key;
import org.projectnessie.versioned.ReferenceConflictException;
import org.projectnessie.versioned.ReferenceNotFoundException;
import org.projectnessie.versioned.persist.adapter.CommitLogEntry;
import org.projectnessie.versioned.persist.adapter.ContentId;
import org.projectnessie.versioned.persist.adapter.DatabaseAdapter;
import org.projectnessie.versioned.persist.adapter.ImmutableCommitAttempt;
import org.projectnessie.versioned.persist.adapter.KeyWithBytes;

/** Check that merge and transplant operations work correctly. */
public abstract class AbstractMergeTransplant {
  // Puts the metadata through a transformation, that appends a suffix
  private final Function<ByteString, ByteString> transformMeta =
      inBytes -> ByteString.copyFromUtf8(inBytes.toStringUtf8() + "_suffix");
  private final Predicate<String> isTransformed = meta -> meta.endsWith("_suffix");
  private final Random random = new Random(System.currentTimeMillis());
  private final DatabaseAdapter databaseAdapter;

  private static final MergeOrTransplant transplantFunc =
      (databaseAdapter, target, expectedHead, branch, commitHashes, commitUpdateFunc, i) ->
          databaseAdapter.transplant(
              target,
              expectedHead,
              Arrays.asList(commitHashes).subList(0, i + 1),
              commitUpdateFunc);

  private static final MergeOrTransplant mergeFunc =
      (databaseAdapter, target, expectedHead, branch, commitHashes, commitUpdateFunc, i) ->
          databaseAdapter.merge(commitHashes[i], target, expectedHead, commitUpdateFunc);

  protected AbstractMergeTransplant(DatabaseAdapter databaseAdapter) {
    this.databaseAdapter = databaseAdapter;
  }

  @Test
  void merge() throws Exception {
    mergeTransplant(mergeFunc);

    BranchName branch = BranchName.of("branch");
    BranchName branch2 = BranchName.of("branch2");
    databaseAdapter.create(branch2, databaseAdapter.toHash(branch));
    assertThatThrownBy(
            () ->
                databaseAdapter.merge(
                    databaseAdapter.toHash(branch), branch2, Optional.empty(), Function.identity()))
        .isInstanceOf(IllegalArgumentException.class)
        .hasMessageStartingWith("No hashes to merge from '");
  }

  @Test
  void transplant() throws Exception {
    Hash[] commits = mergeTransplant(transplantFunc);

    BranchName conflict = BranchName.of("conflict");

    // no conflict, when transplanting the commits from against the current HEAD of the
    // conflict-branch
    Hash noConflictHead = databaseAdapter.toHash(conflict);
    databaseAdapter.transplant(
        conflict, Optional.of(noConflictHead), Arrays.asList(commits), Function.identity());

    // again, no conflict (same as above, just again)
    databaseAdapter.transplant(
        conflict, Optional.empty(), Arrays.asList(commits), Function.identity());

    assertThatThrownBy(
            () ->
                databaseAdapter.transplant(
                    conflict, Optional.empty(), Collections.emptyList(), Function.identity()))
        .isInstanceOf(IllegalArgumentException.class)
        .hasMessage("No hashes to transplant given.");
  }

  @ParameterizedTest
  @MethodSource("updateActions")
  void testCommitMetaUpdates(MergeOrTransplant mergeOrTransplant) throws Exception {
    BranchName main = BranchName.of("main");
    BranchName branch = BranchName.of("branch");
    databaseAdapter.create(branch, databaseAdapter.toHash(main));
    Hash independentCommit = commit(main, 99, i -> random.nextInt());
    /*
     * Verify that merge operation is enacting on the transformation logic. Merge first few commits
     * with a transformation logic, and merge next few commits without transformation logic.
     * Commits are done on the "branch" and merged into "main"
     */

    // With metadata properties updated
    Hash branch1Commit = commit(branch, 1, k -> random.nextInt());
    mergeOrTransplant.apply(
        databaseAdapter,
        main,
        Optional.of(independentCommit),
        branch,
        new Hash[] {branch1Commit},
        transformMeta,
        0);
    assertThat(
            databaseAdapter
                .commitLog(databaseAdapter.toHash(main))
                .map(c -> c.getMetadata().toStringUtf8())
                .filter(meta -> !meta.equals("commit 99"))
                .allMatch(isTransformed))
        .isTrue();
  }

  @ParameterizedTest
  @MethodSource("updateActions")
  void testCommitMetaNoUpdates(MergeOrTransplant mergeOrTransplant) throws Exception {
    BranchName main = BranchName.of("main");
    BranchName branch = BranchName.of("branch");
    databaseAdapter.create(branch, databaseAdapter.toHash(main));

    // Without metadata properties updated
    BranchName branch2 = BranchName.of("branch2");
    databaseAdapter.create(branch2, databaseAdapter.toHash(main));
    Hash branch2Commit = commit(branch2, 2);
    mergeOrTransplant.apply(
        databaseAdapter,
        main,
        Optional.of(databaseAdapter.toHash(main)),
        branch2,
        new Hash[] {branch2Commit},
        Function.identity(),
        0);
    List<String> allCommitMeta =
        databaseAdapter
            .commitLog(databaseAdapter.toHash(main))
            .map(c -> c.getMetadata().toStringUtf8())
            .collect(Collectors.toList());

    // Validate that the transformed commits are untouched
    assertThat(allCommitMeta.stream().noneMatch(isTransformed)).isTrue();
  }

  static List<MergeOrTransplant> updateActions() {
    return Arrays.asList(mergeFunc, transplantFunc);
  }

  @FunctionalInterface
  interface MergeOrTransplant {
    void apply(
        DatabaseAdapter databaseAdapter,
        BranchName target,
        Optional<Hash> expectedHead,
        BranchName branch,
        Hash[] commitHashes,
        Function<ByteString, ByteString> updateCommitMetadata,
        int i)
        throws Exception;
  }

  private Hash[] mergeTransplant(MergeOrTransplant mergeOrTransplant) throws Exception {
    BranchName main = BranchName.of("main");
    BranchName branch = BranchName.of("branch");
    BranchName conflict = BranchName.of("conflict");

    databaseAdapter.create(branch, databaseAdapter.toHash(main));

<<<<<<< HEAD
    Hash[] commits =
        IntStream.range(0, 3)
            .mapToObj(i -> commit(branch, i))
            .collect(Collectors.toList())
            .toArray(new Hash[3]);
=======
    Hash[] commits = new Hash[3];
    for (int i = 0; i < commits.length; i++) {
      ImmutableCommitAttempt.Builder commit =
          ImmutableCommitAttempt.builder()
              .commitToBranch(branch)
              .commitMetaSerialized(ByteString.copyFromUtf8("commit " + i));
      for (int k = 0; k < 3; k++) {
        commit.addPuts(
            KeyWithBytes.of(
                Key.of("key", Integer.toString(k)),
                ContentId.of("C" + k),
                (byte) 0,
                ByteString.copyFromUtf8("value " + i + " for " + k)));
      }
      commits[i] = databaseAdapter.commit(commit.build());
    }
>>>>>>> e370a5a1

    for (int i = 0; i < commits.length; i++) {
      BranchName target = BranchName.of("transplant-" + i);
      databaseAdapter.create(target, databaseAdapter.toHash(main));

      mergeOrTransplant.apply(
          databaseAdapter, target, Optional.empty(), branch, commits, Function.identity(), i);

      try (Stream<CommitLogEntry> targetLog =
          databaseAdapter.commitLog(databaseAdapter.toHash(target))) {
        assertThat(targetLog).hasSize(i + 1);
      }
    }

    // prepare conflict for keys 0 + 1

    Hash conflictBase = databaseAdapter.create(conflict, databaseAdapter.toHash(main));
    ImmutableCommitAttempt.Builder commit =
        ImmutableCommitAttempt.builder()
            .commitToBranch(conflict)
            .commitMetaSerialized(ByteString.copyFromUtf8("commit conflict"));
    for (int k = 0; k < 2; k++) {
      commit.addPuts(
          KeyWithBytes.of(
              Key.of("key", Integer.toString(k)),
              ContentId.of("C" + k),
              (byte) 0,
              ByteString.copyFromUtf8("conflict value for " + k)));
    }
    databaseAdapter.commit(commit.build());

    assertThatThrownBy(
            () ->
                mergeOrTransplant.apply(
                    databaseAdapter,
                    conflict,
                    Optional.of(conflictBase),
                    branch,
                    commits,
                    Function.identity(),
                    2))
        .isInstanceOf(ReferenceConflictException.class)
        .hasMessage("The following keys have been changed in conflict: 'key.0', 'key.1'");

    return commits;
  }

  private Hash commit(BranchName branch, int commitSeq) {
    return commit(branch, commitSeq, Function.identity());
  }

  private Hash commit(BranchName branch, int commitSeq, Function<Integer, Integer> keyGen) {
    try {
      ImmutableCommitAttempt.Builder commit =
          ImmutableCommitAttempt.builder()
              .commitToBranch(branch)
              .commitMetaSerialized(ByteString.copyFromUtf8("commit " + commitSeq));
      for (int k = 0; k < 3; k++) {
        commit.addPuts(
            KeyWithBytes.of(
                Key.of("key", Integer.toString(keyGen.apply(k))),
                ContentsId.of("C" + k),
                (byte) 0,
                ByteString.copyFromUtf8("value " + commitSeq + " for " + k)));
      }
      return databaseAdapter.commit(commit.build());
    } catch (ReferenceConflictException | ReferenceNotFoundException e) {
      throw new RuntimeException(e);
    }
  }
}<|MERGE_RESOLUTION|>--- conflicted
+++ resolved
@@ -192,30 +192,11 @@
 
     databaseAdapter.create(branch, databaseAdapter.toHash(main));
 
-<<<<<<< HEAD
     Hash[] commits =
         IntStream.range(0, 3)
             .mapToObj(i -> commit(branch, i))
             .collect(Collectors.toList())
             .toArray(new Hash[3]);
-=======
-    Hash[] commits = new Hash[3];
-    for (int i = 0; i < commits.length; i++) {
-      ImmutableCommitAttempt.Builder commit =
-          ImmutableCommitAttempt.builder()
-              .commitToBranch(branch)
-              .commitMetaSerialized(ByteString.copyFromUtf8("commit " + i));
-      for (int k = 0; k < 3; k++) {
-        commit.addPuts(
-            KeyWithBytes.of(
-                Key.of("key", Integer.toString(k)),
-                ContentId.of("C" + k),
-                (byte) 0,
-                ByteString.copyFromUtf8("value " + i + " for " + k)));
-      }
-      commits[i] = databaseAdapter.commit(commit.build());
-    }
->>>>>>> e370a5a1
 
     for (int i = 0; i < commits.length; i++) {
       BranchName target = BranchName.of("transplant-" + i);
@@ -277,7 +258,7 @@
         commit.addPuts(
             KeyWithBytes.of(
                 Key.of("key", Integer.toString(keyGen.apply(k))),
-                ContentsId.of("C" + k),
+                ContentId.of("C" + k),
                 (byte) 0,
                 ByteString.copyFromUtf8("value " + commitSeq + " for " + k)));
       }
