/*
 * Copyright (C) 2020 Dremio
 *
 * Licensed under the Apache License, Version 2.0 (the "License");
 * you may not use this file except in compliance with the License.
 * You may obtain a copy of the License at
 *
 * http://www.apache.org/licenses/LICENSE-2.0
 *
 * Unless required by applicable law or agreed to in writing, software
 * distributed under the License is distributed on an "AS IS" BASIS,
 * WITHOUT WARRANTIES OR CONDITIONS OF ANY KIND, either express or implied.
 * See the License for the specific language governing permissions and
 * limitations under the License.
 */
package org.projectnessie.services.impl;

import static org.projectnessie.services.cel.CELUtil.COMMIT_LOG_DECLARATIONS;
import static org.projectnessie.services.cel.CELUtil.COMMIT_LOG_TYPES;
import static org.projectnessie.services.cel.CELUtil.CONTAINER;
import static org.projectnessie.services.cel.CELUtil.ENTRIES_DECLARATIONS;
import static org.projectnessie.services.cel.CELUtil.SCRIPT_HOST;

import com.google.common.base.Strings;
import com.google.common.collect.ImmutableList;
import com.google.common.collect.ImmutableMap;
import java.security.Principal;
import java.time.Instant;
import java.util.List;
import java.util.Map;
import java.util.Optional;
import java.util.stream.Collectors;
import java.util.stream.Stream;
import java.util.stream.StreamSupport;
import org.projectnessie.api.TreeApi;
import org.projectnessie.api.params.CommitLogParams;
import org.projectnessie.api.params.EntriesParams;
import org.projectnessie.cel.tools.Script;
import org.projectnessie.cel.tools.ScriptException;
import org.projectnessie.error.NessieConflictException;
import org.projectnessie.error.NessieNotFoundException;
import org.projectnessie.error.NessieReferenceAlreadyExistsException;
import org.projectnessie.error.NessieReferenceConflictException;
import org.projectnessie.error.NessieReferenceNotFoundException;
import org.projectnessie.model.Branch;
import org.projectnessie.model.CommitMeta;
import org.projectnessie.model.Contents;
import org.projectnessie.model.Contents.Type;
import org.projectnessie.model.ContentsKey;
import org.projectnessie.model.EntriesResponse;
import org.projectnessie.model.ImmutableBranch;
import org.projectnessie.model.ImmutableCommitMeta;
import org.projectnessie.model.ImmutableLogResponse;
import org.projectnessie.model.ImmutableTag;
import org.projectnessie.model.LogResponse;
import org.projectnessie.model.Merge;
import org.projectnessie.model.Operation;
import org.projectnessie.model.Operations;
import org.projectnessie.model.Reference;
import org.projectnessie.model.Tag;
import org.projectnessie.model.Transplant;
import org.projectnessie.services.authz.AccessChecker;
import org.projectnessie.services.config.ServerConfig;
import org.projectnessie.versioned.BranchName;
import org.projectnessie.versioned.Delete;
import org.projectnessie.versioned.Hash;
import org.projectnessie.versioned.Key;
import org.projectnessie.versioned.NamedRef;
import org.projectnessie.versioned.Put;
import org.projectnessie.versioned.Ref;
import org.projectnessie.versioned.ReferenceAlreadyExistsException;
import org.projectnessie.versioned.ReferenceConflictException;
import org.projectnessie.versioned.ReferenceNotFoundException;
import org.projectnessie.versioned.TagName;
import org.projectnessie.versioned.Unchanged;
import org.projectnessie.versioned.VersionStore;
import org.projectnessie.versioned.WithHash;

public class TreeApiImpl extends BaseApiImpl implements TreeApi {

  private static final int MAX_COMMIT_LOG_ENTRIES = 250;

  public TreeApiImpl(
      ServerConfig config,
      VersionStore<Contents, CommitMeta, Contents.Type> store,
      AccessChecker accessChecker,
      Principal principal) {
    super(config, store, accessChecker, principal);
  }

  @Override
  public List<Reference> getAllReferences() {
    try (Stream<WithHash<NamedRef>> str = getStore().getNamedRefs()) {
      return str.map(TreeApiImpl::makeNamedRef).collect(Collectors.toList());
    }
  }

  @Override
  public Reference getReferenceByName(String refName) throws NessieNotFoundException {
    try {
      return makeRef(getStore().toRef(refName));
    } catch (ReferenceNotFoundException e) {
      throw new NessieReferenceNotFoundException(e.getMessage(), e);
    }
  }

  @Override
  public Reference createReference(String sourceRefName, Reference reference)
      throws NessieNotFoundException, NessieConflictException {
    NamedRef namedReference;
    if (reference instanceof Branch) {
      namedReference = BranchName.of(reference.getName());
      Hash hash = createReference(namedReference, reference.getHash());
      return Branch.of(reference.getName(), hash.asString());
    } else if (reference instanceof Tag) {
      namedReference = TagName.of(reference.getName());
      Hash hash = createReference(namedReference, reference.getHash());
      return Tag.of(reference.getName(), hash.asString());
    } else {
      throw new IllegalArgumentException("Only tag and branch references can be created.");
    }
  }

  private Hash createReference(NamedRef reference, String hash)
      throws NessieNotFoundException, NessieReferenceAlreadyExistsException {
    if (reference instanceof TagName && hash == null) {
      throw new IllegalArgumentException(
          "Tag-creation requires a target named-reference and hash.");
    }

    try {
      return getStore().create(reference, toHash(hash, false));
    } catch (ReferenceNotFoundException e) {
      throw new NessieReferenceNotFoundException(e.getMessage(), e);
    } catch (ReferenceAlreadyExistsException e) {
      throw new NessieReferenceAlreadyExistsException(e.getMessage(), e);
    }
  }

  @Override
  public Branch getDefaultBranch() throws NessieNotFoundException {
    Reference r = getReferenceByName(getConfig().getDefaultBranch());
    if (!(r instanceof Branch)) {
      throw new IllegalStateException("Default branch isn't a branch");
    }
    return (Branch) r;
  }

  @Override
  public void assignTag(String tagName, String expectedHash, Reference assignTo)
      throws NessieNotFoundException, NessieConflictException {
    assignReference(TagName.of(tagName), expectedHash, assignTo);
  }

  @Override
  public void deleteTag(String tagName, String hash)
      throws NessieConflictException, NessieNotFoundException {
    deleteReference(TagName.of(tagName), hash);
  }

  @Override
  public void assignBranch(String branchName, String expectedHash, Reference assignTo)
      throws NessieNotFoundException, NessieConflictException {
    assignReference(BranchName.of(branchName), expectedHash, assignTo);
  }

  @Override
  public void deleteBranch(String branchName, String hash)
      throws NessieConflictException, NessieNotFoundException {
    deleteReference(BranchName.of(branchName), hash);
  }

  @Override
  public LogResponse getCommitLog(String namedRef, CommitLogParams params)
      throws NessieNotFoundException {
    int max =
        Math.min(
            params.maxRecords() != null ? params.maxRecords() : MAX_COMMIT_LOG_ENTRIES,
            MAX_COMMIT_LOG_ENTRIES);

    // we should only allow named references when no paging is defined
    Ref endRef =
        namedRefWithHashOrThrow(
                namedRef, null == params.pageToken() ? params.endHash() : params.pageToken())
            .getHash();

    try (Stream<WithHash<CommitMeta>> commits = getStore().getCommits(endRef)) {
      Stream<ImmutableCommitMeta> s =
          StreamSupport.stream(
              StreamUtil.takeUntilIncl(
                  commits
                      .map(cwh -> cwh.getValue().toBuilder().hash(cwh.getHash().asString()).build())
                      .spliterator(),
                  x -> x.getHash().equals(params.startHash())),
              false);
      List<CommitMeta> items =
          filterCommitLog(s, params.queryExpression()).limit(max + 1).collect(Collectors.toList());
      if (items.size() == max + 1) {
        return ImmutableLogResponse.builder()
            .addAllOperations(items.subList(0, max))
            .isHasMore(true)
            .token(items.get(max).getHash())
            .build();
      }
      return ImmutableLogResponse.builder().addAllOperations(items).build();
    } catch (ReferenceNotFoundException e) {
      throw new NessieReferenceNotFoundException(e.getMessage(), e);
    }
  }

  /**
   * Applies different filters to the {@link Stream} of commits based on the query expression.
   *
   * @param commits The commit log that different filters will be applied to
   * @param queryExpression The query expression to filter by
   * @return A potentially filtered {@link Stream} of commits based on the query expression
   */
  private Stream<ImmutableCommitMeta> filterCommitLog(
      Stream<ImmutableCommitMeta> commits, String queryExpression) {
    if (Strings.isNullOrEmpty(queryExpression)) {
      return commits;
    }

    final Script script;
    try {
      script =
          SCRIPT_HOST
              .buildScript(queryExpression)
              .withContainer(CONTAINER)
              .withDeclarations(COMMIT_LOG_DECLARATIONS)
              .withTypes(COMMIT_LOG_TYPES)
              .build();
    } catch (ScriptException e) {
      throw new IllegalArgumentException(e);
    }
    return commits.filter(
        commit -> {
          try {
            return script.execute(Boolean.class, ImmutableMap.of("commit", commit));
          } catch (ScriptException e) {
            throw new RuntimeException(e);
          }
        });
  }

  @Override
  public void transplantCommitsIntoBranch(
      String branchName, String hash, String message, Transplant transplant)
      throws NessieNotFoundException, NessieConflictException {
    try {
      List<Hash> transplants;
      try (Stream<Hash> s = transplant.getHashesToTransplant().stream().map(Hash::of)) {
        transplants = s.collect(Collectors.toList());
      }
      getStore().transplant(BranchName.of(branchName), toHash(hash, true), transplants, this::meta);
    } catch (ReferenceNotFoundException e) {
      throw new NessieReferenceNotFoundException(e.getMessage(), e);
    } catch (ReferenceConflictException e) {
      throw new NessieReferenceConflictException(e.getMessage(), e);
    }
  }

  @Override
  public void mergeRefIntoBranch(String branchName, String hash, Merge merge)
      throws NessieNotFoundException, NessieConflictException {
    try {
      getStore()
          .merge(
              toHash(merge.getFromRefName(), merge.getFromHash()),
              BranchName.of(branchName),
              toHash(hash, true),
              this::meta);
    } catch (ReferenceNotFoundException e) {
      throw new NessieReferenceNotFoundException(e.getMessage(), e);
    } catch (ReferenceConflictException e) {
      throw new NessieReferenceConflictException(e.getMessage(), e);
    }
  }

  @Override
  public EntriesResponse getEntries(String namedRef, EntriesParams params)
      throws NessieNotFoundException {
    WithHash<NamedRef> refWithHash = namedRefWithHashOrThrow(namedRef, params.hashOnRef());
    // TODO Implement paging. At the moment, we do not expect that many keys/entries to be returned.
    //  So the size of the whole result is probably reasonable and unlikely to "kill" either the
    //  server or client. We have to figure out _how_ to implement paging for keys/entries, i.e.
    //  whether we shall just do the whole computation for a specific hash for every page or have
    //  a more sophisticated approach, potentially with support from the (tiered-)version-store.
    //  note currently we are filtering types at the REST level. This could in theory be pushed down
    // to the store though
    //  all existing VersionStore implementations have to read all keys anyways so we don't get much
    try {
      List<EntriesResponse.Entry> entries;
      try (Stream<EntriesResponse.Entry> entryStream =
          getStore()
              .getKeys(refWithHash.getHash())
              .map(
                  key ->
                      EntriesResponse.Entry.builder()
                          .name(fromKey(key.getValue()))
                          .type((Type) key.getType())
                          .build())) {
        Stream<EntriesResponse.Entry> entriesStream =
            filterEntries(entryStream, params.queryExpression());
        if (params.namespaceDepth() != null && params.namespaceDepth() > 0) {
          entriesStream = entriesStream.map(e -> truncate(e, params.namespaceDepth())).distinct();
        }
        entries = entriesStream.collect(ImmutableList.toImmutableList());
      }
      return EntriesResponse.builder().addAllEntries(entries).build();
    } catch (ReferenceNotFoundException e) {
      throw new NessieReferenceNotFoundException(e.getMessage(), e);
    }
  }

  private EntriesResponse.Entry truncate(EntriesResponse.Entry entry, Integer depth) {
    if (depth == null || depth < 1) {
      return entry;
    }
    Type type = entry.getName().getElements().size() > depth ? Type.UNKNOWN : entry.getType();
    ContentsKey key = ContentsKey.of(entry.getName().getElements().subList(0, depth));
    return EntriesResponse.Entry.builder().type(type).name(key).build();
  }

  /**
   * Applies different filters to the {@link Stream} of entries based on the query expression.
   *
   * @param entries The entries that different filters will be applied to
   * @param queryExpression The query expression to filter by
   * @return A potentially filtered {@link Stream} of entries based on the query expression
   */
  private Stream<EntriesResponse.Entry> filterEntries(
      Stream<EntriesResponse.Entry> entries, String queryExpression) {
    if (Strings.isNullOrEmpty(queryExpression)) {
      return entries;
    }

    final Script script;
    try {
      script =
          SCRIPT_HOST
              .buildScript(queryExpression)
              .withContainer(CONTAINER)
              .withDeclarations(ENTRIES_DECLARATIONS)
              .build();
    } catch (ScriptException e) {
      throw new IllegalArgumentException(e);
    }
    return entries.filter(
        entry -> {
          // currently this is just a workaround where we put EntriesResponse.Entry into a hash
          // structure.
          // Eventually we should just be able to do "script.execute(Boolean.class, entry)"
          Map<String, Object> arguments =
              ImmutableMap.of(
                  "entry",
                  ImmutableMap.of(
                      "namespace",
                      entry.getName().getNamespace().name(),
                      "contentType",
                      entry.getType().name()));

          try {
            return script.execute(Boolean.class, arguments);
          } catch (ScriptException e) {
            throw new RuntimeException(e);
          }
        });
  }

  @Override
  public Branch commitMultipleOperations(String branch, String hash, Operations operations)
      throws NessieNotFoundException, NessieConflictException {
    List<org.projectnessie.versioned.Operation<Contents>> ops =
        operations.getOperations().stream()
            .map(TreeApiImpl::toOp)
            .collect(ImmutableList.toImmutableList());
    String newHash = doOps(branch, hash, operations.getCommitMeta(), ops).asString();
    return Branch.of(branch, newHash);
  }

  protected Hash doOps(
      String branch,
      String hash,
      CommitMeta commitMeta,
      List<org.projectnessie.versioned.Operation<Contents>> operations)
      throws NessieConflictException, NessieNotFoundException {
    try {
      if (commitMeta.getCommitter() != null) {
        throw new NessieConflictException(
            "Cannot set the committer on the client side. It is set by the server.");
      }
      return getStore()
          .commit(
              BranchName.of(Optional.ofNullable(branch).orElse(getConfig().getDefaultBranch())),
              Optional.ofNullable(hash).map(Hash::of),
              meta(commitMeta),
              operations);
    } catch (ReferenceNotFoundException e) {
      throw new NessieReferenceNotFoundException(e.getMessage(), e);
    } catch (ReferenceConflictException e) {
      throw new NessieReferenceConflictException(e.getMessage(), e);
    }
  }

<<<<<<< HEAD
  private CommitMeta meta(CommitMeta commitMeta) {
    Principal principal = getPrincipal();
=======
  private static CommitMeta meta(Principal principal, CommitMeta commitMeta) {
    if (commitMeta.getCommitter() != null) {
      throw new IllegalArgumentException(
          "Cannot set the committer on the client side. It is set by the server.");
    }
>>>>>>> 2f2c0854
    String committer = principal == null ? "" : principal.getName();
    Instant now = Instant.now();
    return commitMeta.toBuilder()
        .committer(committer)
        .commitTime(now)
        .author(commitMeta.getAuthor() == null ? committer : commitMeta.getAuthor())
        .authorTime(commitMeta.getAuthorTime() == null ? now : commitMeta.getAuthorTime())
        .build();
  }

  private Hash toHash(String referenceName, String hashOnReference)
      throws ReferenceNotFoundException {
    if (hashOnReference == null) {
      WithHash<Ref> hash = getStore().toRef(referenceName);
      return hash.getHash();
    }
    return toHash(hashOnReference, true)
        .orElseThrow(() -> new IllegalStateException("Required hash is missing"));
  }

  private static Optional<Hash> toHash(String hash, boolean required) {
    if (hash == null || hash.isEmpty()) {
      if (required) {
        throw new IllegalArgumentException("Must provide expected hash value for operation.");
      }
      return Optional.empty();
    }
    return Optional.of(Hash.of(hash));
  }

  protected void deleteReference(NamedRef ref, String hash)
      throws NessieConflictException, NessieNotFoundException {
    try {
      getStore().delete(ref, toHash(hash, true));
    } catch (ReferenceNotFoundException e) {
      throw new NessieReferenceNotFoundException(e.getMessage(), e);
    } catch (ReferenceConflictException e) {
      throw new NessieReferenceConflictException(e.getMessage(), e);
    }
  }

  protected void assignReference(NamedRef ref, String oldHash, Reference assignTo)
      throws NessieNotFoundException, NessieConflictException {
    try {
      WithHash<Ref> resolved = getStore().toRef(ref.getName());
      Ref resolvedRef = resolved.getValue();
      if (resolvedRef instanceof NamedRef) {
        getStore()
            .assign(
                (NamedRef) resolvedRef,
                toHash(oldHash, true),
                toHash(assignTo.getName(), assignTo.getHash()));
      } else {
        throw new IllegalArgumentException("Can only assign branch and tag types.");
      }
    } catch (ReferenceNotFoundException e) {
      throw new NessieReferenceNotFoundException(e.getMessage(), e);
    } catch (ReferenceConflictException e) {
      throw new NessieReferenceConflictException(e.getMessage(), e);
    }
  }

  private static ContentsKey fromKey(Key key) {
    return ContentsKey.of(key.getElements());
  }

  private static Reference makeNamedRef(WithHash<NamedRef> refWithHash) {
    return makeRef(refWithHash);
  }

  private static Reference makeRef(WithHash<? extends Ref> refWithHash) {
    Ref ref = refWithHash.getValue();
    if (ref instanceof TagName) {
      return ImmutableTag.builder()
          .name(((NamedRef) ref).getName())
          .hash(refWithHash.getHash().asString())
          .build();
    } else if (ref instanceof BranchName) {
      return ImmutableBranch.builder()
          .name(((NamedRef) ref).getName())
          .hash(refWithHash.getHash().asString())
          .build();
    } else {
      throw new UnsupportedOperationException("only converting tags or branches"); // todo
    }
  }

  protected static org.projectnessie.versioned.Operation<Contents> toOp(Operation o) {
    Key key = Key.of(o.getKey().getElements().toArray(new String[0]));
    if (o instanceof Operation.Delete) {
      return Delete.of(key);
    } else if (o instanceof Operation.Put) {
      Operation.Put put = (Operation.Put) o;
      return put.getExpectedContents() != null
          ? Put.of(key, put.getContents(), put.getExpectedContents())
          : Put.of(key, put.getContents());
    } else if (o instanceof Operation.Unchanged) {
      return Unchanged.of(key);
    } else {
      throw new IllegalStateException("Unknown operation " + o);
    }
  }
}<|MERGE_RESOLUTION|>--- conflicted
+++ resolved
@@ -403,16 +403,8 @@
     }
   }
 
-<<<<<<< HEAD
   private CommitMeta meta(CommitMeta commitMeta) {
     Principal principal = getPrincipal();
-=======
-  private static CommitMeta meta(Principal principal, CommitMeta commitMeta) {
-    if (commitMeta.getCommitter() != null) {
-      throw new IllegalArgumentException(
-          "Cannot set the committer on the client side. It is set by the server.");
-    }
->>>>>>> 2f2c0854
     String committer = principal == null ? "" : principal.getName();
     Instant now = Instant.now();
     return commitMeta.toBuilder()
